--- conflicted
+++ resolved
@@ -479,12 +479,8 @@
         ('(*, ko1, ko2)'),
         ('(po1, po2, /, pk1, pk2, *, ko1, ko2)'),
         ('(po1, po2, /, pk1, pk2, *args, ko1, ko2, **kwargs)'),
-<<<<<<< HEAD
         ('(po1=0, po2=0, /, pk1=0, pk2=0, *args, ko1=0, ko2=0, **kwargs)'),
-    ]
-=======
     ],
->>>>>>> 4699cf51
 )
 def test_call_forgivingly(sig_spec):
     sig = Sig(sig_spec)
